<?php

namespace Vinelab\NeoEloquent\Migrations;

<<<<<<< HEAD
abstract class Migration
=======
use Illuminate\Database\Migrations\Migration as IlluminateMigration;

abstract class Migration extends IlluminateMigration
>>>>>>> a758e64c
{
    /**
     * The name of the database connection to use.
     *
     * @var string
     */
    protected $connection;

    /**
     * Get the migration connection name.
     *
     * @return string
     */
    public function getConnection()
    {
        return $this->connection;
    }
}<|MERGE_RESOLUTION|>--- conflicted
+++ resolved
@@ -2,13 +2,9 @@
 
 namespace Vinelab\NeoEloquent\Migrations;
 
-<<<<<<< HEAD
-abstract class Migration
-=======
 use Illuminate\Database\Migrations\Migration as IlluminateMigration;
 
 abstract class Migration extends IlluminateMigration
->>>>>>> a758e64c
 {
     /**
      * The name of the database connection to use.
