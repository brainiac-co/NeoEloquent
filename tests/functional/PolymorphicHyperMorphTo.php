<?php

namespace Vinelab\NeoEloquent\Tests\Functional\Relations\HyperMorphTo;

use Mockery as M;
use Vinelab\NeoEloquent\Eloquent\Model;
use Vinelab\NeoEloquent\Tests\TestCase;

<<<<<<< HEAD
class PolymorphicHyperMorphToTest extends TestCase
{
=======

class PolymorphicHyperMorphToTest extends TestCase {

>>>>>>> db0ae74b
    public function tearDown()
    {
        M::close();

        parent::tearDown();
    }

    public function setUp()
    {
        parent::setUp();

        $resolver = M::mock('Illuminate\Database\ConnectionResolverInterface');
        $resolver->shouldReceive('connection')->andReturn($this->getConnectionWithConfig('default'));

        User::setConnectionResolver($resolver);
        Post::setConnectionResolver($resolver);
        Video::setConnectionResolver($resolver);
        Comment::setConnectionResolver($resolver);
    }

    public function testCreatingUserCommentOnPostAndVideo()
    {
        $user = User::create(['name' => 'Hmm...']);
        $postCommentor = User::create(['name' => 'I Comment On Posts']);
        $videoCommentor = User::create(['name' => 'I Comment On Videos']);
        // create the user's post and video
        $user->posts()->create(['title' => 'Another Place', 'body' => 'To Go..']);
        $user->videos()->create(['title' => 'When We Meet', 'url' => 'http://some.url']);
        // Grab them back
        $post = $user->posts->first();
        $video = $user->videos->first();

        // Comment on post and video
        $postComment = $postCommentor->comments($post)->create(['text' => 'Please soooooon!']);
        $this->assertInstanceOf('Vinelab\NeoEloquent\Eloquent\Edges\HyperEdge', $postComment);
        $this->assertInstanceOf('Vinelab\NeoEloquent\Eloquent\Edges\EdgeOut', $postComment->left());
        $this->assertInstanceOf('Vinelab\NeoEloquent\Eloquent\Edges\EdgeOut', $postComment->right());
        $this->assertTrue($postComment->exists());

        $videoComment = $videoCommentor->comments($video)->create(['text' => 'Haha, hilarious shit!']);
        $this->assertInstanceOf('Vinelab\NeoEloquent\Eloquent\Edges\HyperEdge', $videoComment);
        $this->assertInstanceOf('Vinelab\NeoEloquent\Eloquent\Edges\EdgeOut', $videoComment->left());
        $this->assertInstanceOf('Vinelab\NeoEloquent\Eloquent\Edges\EdgeOut', $videoComment->right());
        $this->assertTrue($videoComment->exists());

        $this->assertNotEquals($postComment, $videoComment);
    }

    public function testSavingUserCommentOnPostAndVideo()
    {
        $user = User::create(['name' => 'Hmm...']);
        $postCommentor = User::create(['name' => 'I Comment On Posts']);
        $videoCommentor = User::create(['name' => 'I Comment On Videos']);

        // create the user's post and video
        $user->posts()->create(['title' => 'Another Place', 'body' => 'To Go..']);
        $user->videos()->create(['title' => 'When We Meet', 'url' => 'http://some.url']);
        // Grab them back
        $post = $user->posts->first();
        $video = $user->videos->first();

        $commentOnPost = new Comment(['title' => 'Another Place', 'body' => 'To Go..']);
        $commentOnVideo = new Comment(['title' => 'When We Meet', 'url' => 'http://some.url']);
        // Comment on post and video
        $postComment = $postCommentor->comments($post)->save($commentOnPost);
        $this->assertInstanceOf('Vinelab\NeoEloquent\Eloquent\Edges\HyperEdge', $postComment);
        $this->assertInstanceOf('Vinelab\NeoEloquent\Eloquent\Edges\EdgeOut', $postComment->left());
        $this->assertInstanceOf('Vinelab\NeoEloquent\Eloquent\Edges\EdgeOut', $postComment->right());
        $this->assertTrue($postComment->exists());

        $videoComment = $videoCommentor->comments($video)->save($commentOnVideo);
        $this->assertInstanceOf('Vinelab\NeoEloquent\Eloquent\Edges\HyperEdge', $videoComment);
        $this->assertInstanceOf('Vinelab\NeoEloquent\Eloquent\Edges\EdgeOut', $videoComment->left());
        $this->assertInstanceOf('Vinelab\NeoEloquent\Eloquent\Edges\EdgeOut', $videoComment->right());
        $this->assertTrue($videoComment->exists());

        $this->assertNotEquals($postComment, $videoComment);
    }

    public function testAttachingById()
    {
        $user = User::create(['name' => 'Hmm...']);
        $postCommentor = User::create(['name' => 'I Comment On Posts']);
        $videoCommentor = User::create(['name' => 'I Comment On Videos']);

        // create the user's post and video
        $user->posts()->create(['title' => 'Another Place', 'body' => 'To Go..']);
        $user->videos()->create(['title' => 'When We Meet', 'url' => 'http://some.url']);
        // Grab them back
        $post = $user->posts->first();
        $video = $user->videos->first();

        $commentOnPost = Comment::create(['text' => 'Another Place']);
        $commentOnVideo = Comment::create(['text' => 'When We Meet']);
        // Comment on post and video
        $postComment = $postCommentor->comments($post)->attach($commentOnPost->id);
        $this->assertInstanceOf('Vinelab\NeoEloquent\Eloquent\Edges\HyperEdge', $postComment);
        $this->assertInstanceOf('Vinelab\NeoEloquent\Eloquent\Edges\EdgeOut', $postComment->left());
        $this->assertInstanceOf('Vinelab\NeoEloquent\Eloquent\Edges\EdgeOut', $postComment->right());
        $this->assertTrue($postComment->exists());

        $videoComment = $videoCommentor->comments($video)->attach($commentOnVideo->id);
        $this->assertInstanceOf('Vinelab\NeoEloquent\Eloquent\Edges\HyperEdge', $videoComment);
        $this->assertInstanceOf('Vinelab\NeoEloquent\Eloquent\Edges\EdgeOut', $videoComment->left());
        $this->assertInstanceOf('Vinelab\NeoEloquent\Eloquent\Edges\EdgeOut', $videoComment->right());
        $this->assertTrue($videoComment->exists());

        $this->assertNotEquals($postComment, $videoComment);
    }

    public function testAttachingManyIds()
    {
        $user = User::create(['name' => 'Hmm...']);
        $postCommentor = User::create(['name' => 'I Comment On Posts']);
        $videoCommentor = User::create(['name' => 'I Comment On Videos']);

        // create the user's post and video
        $user->posts()->create(['title' => 'Another Place', 'body' => 'To Go..']);
        $user->videos()->create(['title' => 'When We Meet', 'url' => 'http://some.url']);
        // Grab them back
        $post = $user->posts->first();
        $video = $user->videos->first();

        $commentOnPost = Comment::create(['text' => 'Another Place']);
        $anotherCommentOnPost = Comment::create(['text' => 'Here and there']);
        $commentOnVideo = Comment::create(['text' => 'When We Meet']);
        $anotherCommentOnVideo = Comment::create(['text' => 'That is good']);

        // Comment on post and video
        $postComments = $postCommentor->comments($post)->attach([$commentOnPost->id, $anotherCommentOnPost->id]);
        foreach ($postComments as $comment) {
            $this->assertInstanceOf('Vinelab\NeoEloquent\Eloquent\Edges\HyperEdge', $comment);
            $this->assertInstanceOf('Vinelab\NeoEloquent\Eloquent\Edges\EdgeOut', $comment->left());
            $this->assertInstanceOf('Vinelab\NeoEloquent\Eloquent\Edges\EdgeOut', $comment->right());
            $this->assertTrue($comment->exists());
        }

        $videoComments = $videoCommentor->comments($video)->attach([$commentOnVideo->id, $anotherCommentOnVideo->id]);
        foreach ($videoComments as $comment) {
            $this->assertInstanceOf('Vinelab\NeoEloquent\Eloquent\Edges\HyperEdge', $comment);
            $this->assertInstanceOf('Vinelab\NeoEloquent\Eloquent\Edges\EdgeOut', $comment->left());
            $this->assertInstanceOf('Vinelab\NeoEloquent\Eloquent\Edges\EdgeOut', $comment->right());
            $this->assertTrue($comment->exists());
        }

        $this->assertNotEquals($postComments, $videoComments);
    }

    public function testAttachingModelInstance()
    {
        $user = User::create(['name' => 'Hmm...']);
        $postCommentor = User::create(['name' => 'I Comment On Posts']);
        $videoCommentor = User::create(['name' => 'I Comment On Videos']);
        // create the user's post and video
        $user->posts()->create(['title' => 'Another Place', 'body' => 'To Go..']);
        $user->videos()->create(['title' => 'When We Meet', 'url' => 'http://some.url']);
        // Grab them back
        $post = $user->posts->first();
        $video = $user->videos->first();

        // Comment on post and video
        $commentOnPost = Comment::create(['text' => 'Please soooooon!']);
        $commentOnVideo = Comment::create(['text' => 'Balalaika Sings']);

        $postComment = $postCommentor->comments($post)->attach($commentOnPost);
        $this->assertInstanceOf('Vinelab\NeoEloquent\Eloquent\Edges\HyperEdge', $postComment);
        $this->assertInstanceOf('Vinelab\NeoEloquent\Eloquent\Edges\EdgeOut', $postComment->left());
        $this->assertInstanceOf('Vinelab\NeoEloquent\Eloquent\Edges\EdgeOut', $postComment->right());
        $this->assertTrue($postComment->exists());

        $videoComment = $videoCommentor->comments($video)->attach($commentOnVideo);
        $this->assertInstanceOf('Vinelab\NeoEloquent\Eloquent\Edges\HyperEdge', $videoComment);
        $this->assertInstanceOf('Vinelab\NeoEloquent\Eloquent\Edges\EdgeOut', $videoComment->left());
        $this->assertInstanceOf('Vinelab\NeoEloquent\Eloquent\Edges\EdgeOut', $videoComment->right());
        $this->assertTrue($videoComment->exists());

        $this->assertNotEquals($postComment, $videoComment);
    }

    public function testAttachingManyModelInstances()
    {
        $user = User::create(['name' => 'Hmm...']);
        $postCommentor = User::create(['name' => 'I Comment On Posts']);
        $videoCommentor = User::create(['name' => 'I Comment On Videos']);

        // create the user's post and video
        $user->posts()->create(['title' => 'Another Place', 'body' => 'To Go..']);
        $user->videos()->create(['title' => 'When We Meet', 'url' => 'http://some.url']);
        // Grab them back
        $post = $user->posts->first();
        $video = $user->videos->first();

        $commentOnPost = Comment::create(['text' => 'Another Place']);
        $anotherCommentOnPost = Comment::create(['text' => 'Here and there']);
        $commentOnVideo = Comment::create(['text' => 'When We Meet']);
        $anotherCommentOnVideo = Comment::create(['text' => 'That is good']);

        // Comment on post and video
        $postComments = $postCommentor->comments($post)->attach([$commentOnPost, $anotherCommentOnPost]);
        foreach ($postComments as $comment) {
            $this->assertInstanceOf('Vinelab\NeoEloquent\Eloquent\Edges\HyperEdge', $comment);
            $this->assertInstanceOf('Vinelab\NeoEloquent\Eloquent\Edges\EdgeOut', $comment->left());
            $this->assertInstanceOf('Vinelab\NeoEloquent\Eloquent\Edges\EdgeOut', $comment->right());
            $this->assertTrue($comment->exists());
        }

        $videoComments = $videoCommentor->comments($video)->attach([$commentOnVideo, $anotherCommentOnVideo]);
        foreach ($videoComments as $comment) {
            $this->assertInstanceOf('Vinelab\NeoEloquent\Eloquent\Edges\HyperEdge', $comment);
            $this->assertInstanceOf('Vinelab\NeoEloquent\Eloquent\Edges\EdgeOut', $comment->left());
            $this->assertInstanceOf('Vinelab\NeoEloquent\Eloquent\Edges\EdgeOut', $comment->right());
            $this->assertTrue($comment->exists());
        }

        $this->assertNotEquals($postComments, $videoComments);
    }

    /**
     * @expectedException Illuminate\Database\Eloquent\ModelNotFoundException
     */
    public function testAttachingNonExistingModelIds()
    {
        $user = User::create(['name' => 'Hmm...']);
        $user->posts()->create(['title' => 'A little posty post.']);
        $post = $user->posts()->first();

        $user->comments($post)->attach(9999999999);
    }

    public function testDetachingModelById()
    {
        $user = User::create(['name' => 'Hmm...']);
        $postCommentor = User::create(['name' => 'I Comment On Posts']);
        $videoCommentor = User::create(['name' => 'I Comment On Videos']);
        // create the user's post and video
        $user->posts()->create(['title' => 'Another Place', 'body' => 'To Go..']);
        $user->videos()->create(['title' => 'When We Meet', 'url' => 'http://some.url']);
        // Grab them back
        $post = $user->posts->first();
        $video = $user->videos->first();

        // Comment on post and video
        $commentOnPost = Comment::create(['text' => 'Please soooooon!']);
        $commentOnVideo = Comment::create(['text' => 'Balalaika Sings']);

        $postComment = $postCommentor->comments($post)->attach($commentOnPost);
        $this->assertInstanceOf('Vinelab\NeoEloquent\Eloquent\Edges\HyperEdge', $postComment);
        $this->assertInstanceOf('Vinelab\NeoEloquent\Eloquent\Edges\EdgeOut', $postComment->left());
        $this->assertInstanceOf('Vinelab\NeoEloquent\Eloquent\Edges\EdgeOut', $postComment->right());
        $this->assertTrue($postComment->exists());

        $videoComment = $videoCommentor->comments($video)->attach($commentOnVideo);
        $this->assertInstanceOf('Vinelab\NeoEloquent\Eloquent\Edges\HyperEdge', $videoComment);
        $this->assertInstanceOf('Vinelab\NeoEloquent\Eloquent\Edges\EdgeOut', $videoComment->left());
        $this->assertInstanceOf('Vinelab\NeoEloquent\Eloquent\Edges\EdgeOut', $videoComment->right());
        $this->assertTrue($videoComment->exists());

        $this->assertNotEquals($postComment, $videoComment);

        $edges = $postCommentor->comments($post)->edges();
        $this->assertNotEmpty($edges);

        $this->assertTrue($postCommentor->comments($post)->detach($commentOnPost));

        $edges = $postCommentor->comments($post)->edges();
        $this->assertEmpty($edges);
    }

    public function testSyncingModelIds()
    {
        $user = User::create(['name' => 'Hmm...']);
        $postCommentor = User::create(['name' => 'I Comment On Posts']);
        $videoCommentor = User::create(['name' => 'I Comment On Videos']);
        // create the user's post and video
        $user->posts()->create(['title' => 'Another Place', 'body' => 'To Go..']);
        $user->videos()->create(['title' => 'When We Meet', 'url' => 'http://some.url']);
        // Grab them back
        $post = $user->posts->first();
        $video = $user->videos->first();

        // Comment on post and video
        $commentOnPost = Comment::create(['text' => 'Please soooooon!']);
        $anotherCommentOnPost = Comment::create(['text' => 'Balalaika Sings']);

        $postComment = $postCommentor->comments($post)->attach($commentOnPost);

        $user->comments($post)->sync([$anotherCommentOnPost->id]);

        $edges = $user->comments($post)->edges();

        $edgesIds = array_map(function ($edge) {
            return $edge->getRelated()->getKey();
        }, $edges->toArray());
        $this->assertTrue(in_array($anotherCommentOnPost->id, $edgesIds));
        $this->assertFalse(in_array($commentOnPost->id, $edgesIds));

        foreach ($edges as $edge) {
            $edge->delete();
        }
    }

    public function testSyncingUpdatesModels()
    {
        $user = User::create(['name' => 'Hmm...']);
        $postCommentor = User::create(['name' => 'I Comment On Posts']);
        $videoCommentor = User::create(['name' => 'I Comment On Videos']);
        // create the user's post and video
        $user->posts()->create(['title' => 'Another Place', 'body' => 'To Go..']);
        $user->videos()->create(['title' => 'When We Meet', 'url' => 'http://some.url']);
        // Grab them back
        $post = $user->posts->first();
        $video = $user->videos->first();

        // Comment on post and video
        $commentOnPost = Comment::create(['text' => 'Please soooooon!']);
        $anotherCommentOnPost = Comment::create(['text' => 'Balalaika Sings']);

        $postComment = $postCommentor->comments($post)->attach($commentOnPost);

        $user->comments($post)->sync([$commentOnPost->id, $anotherCommentOnPost->id]);

        $edges = $user->comments($post)->edges();

        $edgesIds = array_map(function ($edge) {
            return $edge->getRelated()->getKey();
        }, $edges->toArray());
        $this->assertTrue(in_array($anotherCommentOnPost->id, $edgesIds));
        $this->assertTrue(in_array($commentOnPost->id, $edgesIds));

        foreach ($edges as $edge) {
            $edge->delete();
        }
    }

    public function testSyncingWithAttributes()
    {
        $user = User::create(['name' => 'Hmm...']);
        $postCommentor = User::create(['name' => 'I Comment On Posts']);
        $videoCommentor = User::create(['name' => 'I Comment On Videos']);
        // create the user's post and video
        $user->posts()->create(['title' => 'Another Place', 'body' => 'To Go..']);
        $user->videos()->create(['title' => 'When We Meet', 'url' => 'http://some.url']);
        // Grab them back
        $post = $user->posts->first();
        $video = $user->videos->first();

        // Comment on post and video
        $commentOnPost = Comment::create(['text' => 'Please soooooon!']);
        $anotherCommentOnPost = Comment::create(['text' => 'Balalaika Sings']);

        $postComment = $postCommentor->comments($post)->attach($commentOnPost);

        $user->comments($post)->sync([
            $anotherCommentOnPost->id => ['feeling' => 'sad'],
            $commentOnPost->id        => ['feeling' => 'happy'],
        ]);

        $edges = $user->comments($post)->edges();

        $edgesIds = array_map(function ($edge) {
            return $edge->getRelated()->getKey();
        }, $edges->toArray());
        $this->assertTrue(in_array($anotherCommentOnPost->id, $edgesIds));
        $this->assertTrue(in_array($commentOnPost->id, $edgesIds));

        $expectedEdgesTypes = ['happy', 'sad'];

        foreach ($edges as $key => $edge) {
            $attributes = $edge->toArray();
            $this->assertArrayHasKey('feeling', $attributes);
            $this->assertEquals($expectedEdgesTypes[$key], $edge->feeling);
            $edge->delete();
        }
    }

    public function testDynamicLoadingMorphedModel()
    {
        $user = User::create(['name' => 'Hmm...']);
        $postCommentor = User::create(['name' => 'I Comment On Posts']);
        $videoCommentor = User::create(['name' => 'I Comment On Videos']);
        // create the user's post and video
        $user->posts()->create(['title' => 'Another Place', 'body' => 'To Go..']);
        $user->videos()->create(['title' => 'When We Meet', 'url' => 'http://some.url']);
        // Grab them back
        $post = $user->posts->first();
        $video = $user->videos->first();

        $commentOnPost = Comment::create(['text' => 'Please soooooon!']);
        $postComment = $postCommentor->comments($post)->attach($commentOnPost);

        $commentOnVideo = new Comment(['title' => 'When We Meet', 'url' => 'http://some.url']);
        $videoComment = $videoCommentor->comments($video)->attach($commentOnVideo);

        $post = Post::find($post->id);
        foreach ($post->comments as $comment) {
            $this->assertInstanceOf('Vinelab\NeoEloquent\Tests\Functional\Relations\HyperMorphTo\Comment', $comment);
            $this->assertTrue($comment->exists);
            $this->assertGreaterThanOrEqual(0, $comment->id);
            $this->assertEquals($commentOnPost->toArray(), $comment->toArray());
        }

        $video = Video::find($video->id);
        foreach ($video->comments as $comment) {
            $this->assertInstanceOf('Vinelab\NeoEloquent\Tests\Functional\Relations\HyperMorphTo\Comment', $comment);
            $this->assertTrue($comment->exists);
            $this->assertGreaterThanOrEqual(0, $comment->id);
            $this->assertEquals($commentOnVideo->toArray(), $comment->toArray());
        }
    }

    public function testEagerLoadingMorphedModel()
    {
        $user = User::create(['name' => 'Hmm...']);
        $postCommentor = User::create(['name' => 'I Comment On Posts']);
        $videoCommentor = User::create(['name' => 'I Comment On Videos']);
        // create the user's post and video
        $user->posts()->create(['title' => 'Another Place', 'body' => 'To Go..']);
        $user->videos()->create(['title' => 'When We Meet', 'url' => 'http://some.url']);
        // Grab them back
        $post = $user->posts->first();
        $video = $user->videos->first();

        $commentOnPost = Comment::create(['text' => 'Please soooooon!']);
        $postComment = $postCommentor->comments($post)->attach($commentOnPost);

        $post = Post::with('comments')->find($post->id);
        $postRelations = $post->getRelations();
        $this->assertArrayHasKey('comments', $postRelations);
        $this->assertCount(1, $postRelations['comments']);
        foreach ($postRelations['comments'] as $comment) {
            $this->assertInstanceOf('Vinelab\NeoEloquent\Tests\Functional\Relations\HyperMorphTo\Comment', $comment);
            $this->assertTrue($comment->exists);
            $this->assertGreaterThanOrEqual(0, $comment->id);
            $this->assertEquals($commentOnPost->toArray(), $comment->toArray());
        }

        $commentOnVideo = new Comment(['title' => 'When We Meet', 'url' => 'http://some.url']);
        $videoComment = $videoCommentor->comments($video)->attach($commentOnVideo);

        $video = Video::with('comments')->find($video->id);
        $videoRelations = $video->getRelations();
        $this->assertArrayHasKey('comments', $videoRelations);
        $this->assertCount(1, $videoRelations['comments']);
        foreach ($videoRelations['comments'] as $comment) {
            $this->assertInstanceOf('Vinelab\NeoEloquent\Tests\Functional\Relations\HyperMorphTo\Comment', $comment);
            $this->assertTrue($comment->exists);
            $this->assertGreaterThanOrEqual(0, $comment->id);
            $this->assertEquals($commentOnVideo->toArray(), $comment->toArray());
        }
    }

    public function testDynamicLoadingMorphingModels()
    {
        $user = User::create(['name' => 'Hmm...']);
        $postCommentor = User::create(['name' => 'I Comment On Posts']);
        $videoCommentor = User::create(['name' => 'I Comment On Videos']);
        // create the user's post and video
        $user->posts()->create(['title' => 'Another Place', 'body' => 'To Go..']);
        $user->videos()->create(['title' => 'When We Meet', 'url' => 'http://some.url']);
        // Grab them back
        $post = $user->posts->first();
        $video = $user->videos->first();

        $commentOnPost = Comment::create(['text' => 'Please soooooon!']);
        $postComment = $postCommentor->comments($post)->attach($commentOnPost);

        $commentOnVideo = new Comment(['title' => 'When We Meet', 'url' => 'http://some.url']);
        $videoComment = $videoCommentor->comments($video)->attach($commentOnVideo);

        $comments = $postCommentor->comments;
        $this->assertEquals($commentOnPost->toArray(), $comments->first()->toArray());

        $comments = $videoCommentor->comments;
        $this->assertEquals($commentOnVideo->toArray(), $comments->first()->toArray());
    }

    public function testEagerLoadingMorphingModels()
    {
        $user = User::create(['name' => 'Hmm...']);
        $postCommentor = User::create(['name' => 'I Comment On Posts']);
        $videoCommentor = User::create(['name' => 'I Comment On Videos']);
        // create the user's post and video
        $user->posts()->create(['title' => 'Another Place', 'body' => 'To Go..']);
        $user->videos()->create(['title' => 'When We Meet', 'url' => 'http://some.url']);
        // Grab them back
        $post = $user->posts->first();
        $video = $user->videos->first();

        // Attach and assert the comment on Post
        $commentOnPost = Comment::create(['text' => 'Please soooooon!']);
        $postComment = $postCommentor->comments($post)->attach($commentOnPost);

        $userMorph = User::with('comments')->find($postCommentor->id);
        $userRelations = $userMorph->getRelations();
        $this->assertArrayHasKey('comments', $userRelations);
        $this->assertCount(1, $userRelations['comments']);
        $this->assertEquals($commentOnPost->toArray(), $userRelations['comments']->first()->toArray());

        // Attach and assert the comment on Video
        $commentOnVideo = new Comment(['title' => 'When We Meet', 'url' => 'http://some.url']);
        $videoComment = $videoCommentor->comments($video)->attach($commentOnVideo);

        $vUserMorph = User::with('comments')->find($videoCommentor->id);
        $vUserRelations = $vUserMorph->getRelations();
        $this->assertArrayHasKey('comments', $vUserRelations);
        $this->assertCount(1, $userRelations['comments']);
        $this->assertEquals($commentOnVideo->toArray(), $vUserRelations['comments']->first()->toArray());
    }

    public function testDynamicLoadingMorphedByModel()
    {
        // Stop here and mark this test as incomplete.
        $this->markTestIncomplete(
            'This test has not been implemented yet. Avoid using morph for now!'
        );

        $user = User::create(['name' => 'Hmm...']);
        $postCommentor = User::create(['name' => 'I Comment On Posts']);
        $videoCommentor = User::create(['name' => 'I Comment On Videos']);
        // create the user's post and video
        $user->posts()->create(['title' => 'Another Place', 'body' => 'To Go..']);
        $user->videos()->create(['title' => 'When We Meet', 'url' => 'http://some.url']);
        // Grab them back
        $post = $user->posts->first();
        $video = $user->videos->first();

        $commentOnPost = Comment::create(['text' => 'Please soooooon!']);
        $postComment = $postCommentor->comments($post)->attach($commentOnPost);

        $postMorph = $commentOnPost->post;
        $this->assertTrue($postMorph->exists);
        $this->assertTrue(is_int($postMorph->id));
        $this->assertEquals($post->toArray(), $postMorph->toArray());

        $commentOnVideo = new Comment(['title' => 'When We Meet', 'url' => 'http://some.url']);
        $videoComment = $videoCommentor->comments($video)->attach($commentOnVideo);

        $videoMorph = $commentOnVideo->video;
        $this->assertTrue($videoMorph->exists);
        $this->assertGreaterThanOrEqual(0, $videoMorph->id);
        $this->assertEquals($video->toArray(), $videoMorph->toArray());
    }

    public function testEagerLoadingMorphedByModel()
    {
        $user = User::create(['name' => 'Hmm...']);
        $postCommentor = User::create(['name' => 'I Comment On Posts']);
        $videoCommentor = User::create(['name' => 'I Comment On Videos']);
        // create the user's post and video
        $user->posts()->create(['title' => 'Another Place', 'body' => 'To Go..']);
        $user->videos()->create(['title' => 'When We Meet', 'url' => 'http://some.url']);
        // Grab them back
        $post = $user->posts->first();
        $video = $user->videos->first();

        // Check the post of this comment
        $commentOnPost = Comment::create(['text' => 'Please soooooon!']);
        $postComment = $postCommentor->comments($post)->attach($commentOnPost);

        $morphedComment = Comment::with('post')->find($commentOnPost->id);
        $morphedCommentRelations = $morphedComment->getRelations();
        $this->assertArrayHasKey('post', $morphedCommentRelations);
        $this->assertEquals($post->toArray(), $morphedCommentRelations['post']->toArray());

        // Check the video of this comment
        $commentOnVideo = new Comment(['title' => 'When We Meet', 'url' => 'http://some.url']);
        $videoComment = $videoCommentor->comments($video)->attach($commentOnVideo);

        $vMorphedComment = Comment::with('video')->find($commentOnVideo->id);
        $vMorphedCommentRelations = $vMorphedComment->getRelations();
        $this->assertArrayHasKey('video', $vMorphedCommentRelations);
        $this->assertEquals($video->toArray(), $vMorphedCommentRelations['video']->toArray());
    }

    public function testDynamicLoadingMorphToModel()
    {
        $user = User::create(['name' => 'Hmm...']);
        $postCommentor = User::create(['name' => 'I Comment On Posts']);
        $videoCommentor = User::create(['name' => 'I Comment On Videos']);
        // create the user's post and video
        $user->posts()->create(['title' => 'Another Place', 'body' => 'To Go..']);
        $user->videos()->create(['title' => 'When We Meet', 'url' => 'http://some.url']);
        // Grab them back
        $post = $user->posts->first();
        $video = $user->videos->first();

        // Check the post of this comment
        $commentOnPost = Comment::create(['text' => 'Please soooooon!']);
        $postComment = $postCommentor->comments($post)->attach($commentOnPost);

        $commentablePost = $commentOnPost->commentable;

        $this->assertInstanceOf('Vinelab\NeoEloquent\Tests\Functional\Relations\HyperMorphTo\Post', $commentablePost);
        $this->assertEquals($post->toArray(), $commentablePost->toArray());

        // Check the video of this comment
        $commentOnVideo = new Comment(['title' => 'When We Meet', 'url' => 'http://some.url']);
        $videoComment = $videoCommentor->comments($video)->attach($commentOnVideo);

        $commentableVideo = $commentOnVideo->commentable;
        $this->assertInstanceOf('Vinelab\NeoEloquent\Tests\Functional\Relations\HyperMorphTo\Video', $commentableVideo);
        $this->assertEquals($video->toArray(), $commentableVideo->toArray());
    }

    public function testEagerLoadingMorphToModel()
    {
        $user = User::create(['name' => 'Hmm...']);
        $postCommentor = User::create(['name' => 'I Comment On Posts']);
        $videoCommentor = User::create(['name' => 'I Comment On Videos']);
        // create the user's post and video
        $user->posts()->create(['title' => 'Another Place', 'body' => 'To Go..']);
        $user->videos()->create(['title' => 'When We Meet', 'url' => 'http://some.url']);
        // Grab them back
        $post = $user->posts->first();
        $video = $user->videos->first();

        // Check the post of this comment
        $commentOnPost = Comment::create(['text' => 'Please soooooon!']);
        $postComment = $postCommentor->comments($post)->attach($commentOnPost);

        $morphedPostComment = Comment::with('commentable')->find($commentOnPost->id);
        $morphedCommentRelations = $morphedPostComment->getRelations();

        $this->assertArrayHasKey('commentable', $morphedCommentRelations);
        $this->assertInstanceOf('Vinelab\NeoEloquent\Tests\Functional\Relations\HyperMorphTo\Post', $morphedCommentRelations['commentable']);
        $this->assertEquals($post->toArray(), $morphedCommentRelations['commentable']->toArray());

        // // Check the video of this comment
        $commentOnVideo = new Comment(['title' => 'When We Meet', 'url' => 'http://some.url']);
        $videoComment = $videoCommentor->comments($video)->attach($commentOnVideo);

        $morphedVideoComment = Comment::with('commentable')->find($commentOnVideo->id);
        $morphedVideoCommentRelations = $morphedVideoComment->getRelations();

        $this->assertArrayHasKey('commentable', $morphedVideoCommentRelations);
        $this->assertInstanceOf('Vinelab\NeoEloquent\Tests\Functional\Relations\HyperMorphTo\Video', $morphedVideoCommentRelations['commentable']);
        $this->assertEquals($video->toArray(), $morphedVideoCommentRelations['commentable']->toArray());
    }
}

class User extends Model
{
    protected $label = 'User';

    protected $fillable = ['name'];

    public function comments($model = null)
    {
        return $this->hyperMorph($model, 'Vinelab\NeoEloquent\Tests\Functional\Relations\HyperMorphTo\Comment', 'COMMENTED', 'ON');
    }

    public function posts()
    {
        return $this->hasMany('Vinelab\NeoEloquent\Tests\Functional\Relations\HyperMorphTo\Post', 'POSTED');
    }

    public function videos()
    {
        return $this->hasMany('Vinelab\NeoEloquent\Tests\Functional\Relations\HyperMorphTo\Video', 'UPLOADED');
    }
}

class Post extends Model
{
    protected $label = 'Post';

    protected $fillable = ['title', 'body'];

    public function comments()
    {
        return $this->morphMany('Vinelab\NeoEloquent\Tests\Functional\Relations\HyperMorphTo\Comment', 'ON');
    }
}

class Video extends Model
{
    protected $label = 'Video';

    protected $fillable = ['title', 'url'];

    public function comments()
    {
        return $this->morphMany('Vinelab\NeoEloquent\Tests\Functional\Relations\HyperMorphTo\Comment', 'ON');
    }
}

class Comment extends Model
{
    protected $label = 'Comment';

    protected $fillable = ['text'];

    public function commentable()
    {
        return $this->morphTo();
    }

    public function post()
    {
        return $this->morphTo('Vinelab\NeoEloquent\Tests\Functional\Relations\HyperMorphTo\Post', 'ON');
    }

    public function video()
    {
        return $this->morphTo('Vinelab\NeoEloquent\Tests\Functional\Relations\HyperMorphTo\Video', 'ON');
    }
}<|MERGE_RESOLUTION|>--- conflicted
+++ resolved
@@ -6,14 +6,9 @@
 use Vinelab\NeoEloquent\Eloquent\Model;
 use Vinelab\NeoEloquent\Tests\TestCase;
 
-<<<<<<< HEAD
 class PolymorphicHyperMorphToTest extends TestCase
 {
-=======
-
-class PolymorphicHyperMorphToTest extends TestCase {
-
->>>>>>> db0ae74b
+  
     public function tearDown()
     {
         M::close();
