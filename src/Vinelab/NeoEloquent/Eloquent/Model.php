--- conflicted
+++ resolved
@@ -32,7 +32,7 @@
     }
 
     /**
-<<<<<<< HEAD
+     * @override
      * Get the node label for this model.
      *
      * @return string|array
@@ -43,9 +43,7 @@
     }
 
     /**
-=======
-     * @override
->>>>>>> b8c0ba1c
+     * @override
      * Create a new Eloquent query builder for the model.
      *
      * @param  Vinelab\NeoEloquent\Query\Builder $query
@@ -522,11 +520,22 @@
         return $this->getKeyName();
     }
 
+    /**
+     * Add timestamps to this model.
+     *
+     * @return void
+     */
     public function addTimestamps()
     {
         $this->updateTimestamps();
     }
 
+    /**
+     * @override
+     * Get the attributes that have been changed since last sync.
+     *
+     * @return array
+     */
     public function getDirty()
     {
         $dirty = parent::getDirty();
