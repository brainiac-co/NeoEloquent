--- conflicted
+++ resolved
@@ -91,15 +91,6 @@
 
         $this->assertInstanceOf('Vinelab\NeoEloquent\Eloquent\Builder', $builder);
     }
-<<<<<<< HEAD
-=======
-
-    public function tearDown()
-    {
-        M::close();
-
-        parent::tearDown();
-    }
 
     public function testAddLabels()
     {
@@ -162,5 +153,4 @@
         $this->assertFalse(in_array('Superuniqelabel2', $strLabels));
 
     }
->>>>>>> 8032c8f4
 }